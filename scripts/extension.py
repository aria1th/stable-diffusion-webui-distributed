"""
https://github.com/papuSpartan/stable-diffusion-webui-distributed
"""

import base64
import io
import json
import re
from modules import scripts
from modules import processing
from threading import Thread, current_thread
from PIL import Image
from typing import List
import urllib3
import copy
from modules.images import save_image
from modules.shared import opts, cmd_opts
from modules.shared import state as webui_state
import time
from scripts.spartan.World import World, WorldAlreadyInitialized
from scripts.spartan.UI import UI
from scripts.spartan.shared import logger
from scripts.spartan.control_net import pack_control_net
from modules.processing import fix_seed, Processed
import signal
import sys

old_sigint_handler = signal.getsignal(signal.SIGINT)
old_sigterm_handler = signal.getsignal(signal.SIGTERM)


# TODO implement advertisement of some sort in sdwui api to allow extension to automatically discover workers?
# noinspection PyMissingOrEmptyDocstring
class Script(scripts.Script):
    worker_threads: List[Thread] = []
    # Whether to verify worker certificates. Can be useful if your remotes are self-signed.
    verify_remotes = False if cmd_opts.distributed_skip_verify_remotes else True

    is_img2img = True
    is_txt2img = True
    alwayson = False
    first_run = True
    master_start = None
    runs_since_init = 0
    name = "distributed"

    if verify_remotes is False:
        logger.warning(f"You have chosen to forego the verification of worker TLS certificates")
        urllib3.disable_warnings(urllib3.exceptions.InsecureRequestWarning)

    # build world
    world = World(initial_payload=None, verify_remotes=verify_remotes)
    # add workers to the world
<<<<<<< HEAD
    if cmd_opts.distributed_remotes is not None:
        for worker in cmd_opts.distributed_remotes:
            world.add_worker(uuid=worker[0], address=worker[1], port=worker[2])
    # else read from config
    if cmd_opts.distributed_remotes is None and cmd_opts.distributed_config is not None:
        world.load_config(cmd_opts.distributed_config)
=======
    world.load_config()
    if cmd_opts.distributed_remotes is not None and len(cmd_opts.distributed_remotes) > 0:
        logger.warning(f"--distributed-remotes is deprecated and may be removed in the future\n"
                       "gui/external modification of {world.config_path} will be prioritized going forward")

        for worker in cmd_opts.distributed_remotes:
            world.add_worker(uuid=worker[0], address=worker[1], port=worker[2], tls=False)
        world.save_config()
    # do an early check to see which workers are online
    logger.info("doing initial ping sweep to see which workers are reachable")
    world.ping_remotes(indiscriminate=True)
>>>>>>> 66695169

    def title(self):
        return "Distribute"

    def show(self, is_img2img):
        # return scripts.AlwaysVisible
        return True

    def ui(self, is_img2img):
        extension_ui = UI(script=Script, world=Script.world)
        root, api_exposed = extension_ui.create_ui()

        # return some components that should be exposed to the api
        return api_exposed

    @staticmethod
    def add_to_gallery(processed, p):
        """adds generated images to the image gallery after waiting for all workers to finish"""
        webui_state.textinfo = "Distributed - injecting images"

        def processed_inject_image(image, info_index, save_path_override=None, grid=False, response=None):
            image_params: json = response['parameters']
            image_info_post: json = json.loads(response["info"])  # image info known after processing
            num_response_images = image_params["batch_size"] * image_params["n_iter"]

            seed = None
            subseed = None
            negative_prompt = None

            try:
                if num_response_images > 1:
                    seed = image_info_post['all_seeds'][info_index]
                    subseed = image_info_post['all_subseeds'][info_index]
                    negative_prompt = image_info_post['all_negative_prompts'][info_index]
                else:
                    seed = image_info_post['seed']
                    subseed = image_info_post['subseed']
                    negative_prompt = image_info_post['negative_prompt']
            except IndexError:
                # like with controlnet masks, there isn't always full post-gen info, so we use the first images'
                logger.debug(f"Image at index {i} for '{job.worker.label}' was missing some post-generation data")
                processed_inject_image(image=image, info_index=0, response=response)
                return

            processed.all_seeds.append(seed)
            processed.all_subseeds.append(subseed)
            processed.all_negative_prompts.append(negative_prompt)
            processed.all_prompts.append(image_params["prompt"])
            processed.images.append(image)  # actual received image

            # generate info-text string
            # modules.ui_common -> update_generation_info renders to html below gallery
            images_per_batch = p.n_iter * p.batch_size
            # zero-indexed position of image in total batch (so including master results)
            true_image_pos = len(processed.images) - 1
            num_remote_images = images_per_batch * p.batch_size
            if p.n_iter > 1:  # if splitting by batch count
                num_remote_images *= p.n_iter - 1

            logger.debug(f"image {true_image_pos + 1}/{Script.world.total_batch_size * p.n_iter}, "
                         f"info-index: {info_index}")

            if Script.world.thin_client_mode:
                p.all_negative_prompts = processed.all_negative_prompts

            try:
                info_text = image_info_post['infotexts'][i]
            except IndexError:
                if not grid:
                    logger.warning(f"image {true_image_pos + 1} was missing info-text")
                info_text = processed.infotexts[0]
            processed.infotexts.append(info_text)

            # automatically save received image to local disk if desired
            if cmd_opts.distributed_remotes_autosave:
                save_image(
                    image=image,
                    path=p.outpath_samples if save_path_override is None else save_path_override,
                    basename="",
                    seed=processed.all_seeds[-1],
                    prompt=processed.all_prompts[-1],
                    info=info_text,
                    extension=opts.samples_format
                )

        # get master ipm by estimating based on worker speed
        master_elapsed = time.time() - Script.master_start
        logger.debug(f"Took master {master_elapsed:.2f}s")

        # wait for response from all workers
        for thread in Script.worker_threads:
            logger.debug(f"waiting for worker thread '{thread.name}'")
            thread.join()
        Script.worker_threads.clear()
        logger.debug("all worker request threads returned")

        # some worker which we know has a good response that we can use for generating the grid
        donor_worker = None
        for job in Script.world.jobs:
            if job.batch_size < 1 or job.worker.master:
                continue

            try:
                images: json = job.worker.response["images"]
                # if we for some reason get more than we asked for
                if (job.batch_size * p.n_iter) < len(images):
                    logger.debug(f"Requested {job.batch_size} image(s) from '{job.worker.label}', got {len(images)}")

                if donor_worker is None:
                    donor_worker = job.worker
            except KeyError:
                if job.batch_size > 0:
                    logger.warning(f"Worker '{job.worker.label}' had no images")
                continue
            except TypeError as e:
                if job.worker.response is None:
                    logger.error(f"worker '{job.worker.label}' had no response")
                else:
                    logger.exception(e)
                continue

            # visibly add work from workers to the image gallery
            for i in range(0, len(images)):
                image_bytes = base64.b64decode(images[i])
                image = Image.open(io.BytesIO(image_bytes))

                # inject image
                processed_inject_image(image=image, info_index=i, response=job.worker.response)

        if donor_worker is None:
            logger.critical("couldn't collect any responses, distributed will do nothing")
            return

        # generate and inject grid
        if opts.return_grid:
            grid = processing.images.image_grid(processed.images, len(processed.images))
            processed_inject_image(
                image=grid,
                info_index=0,
                save_path_override=p.outpath_grids,
                grid=True,
                response=donor_worker.response
            )

        # cleanup after we're doing using all the responses
        for worker in Script.world.get_workers():
            worker.response = None

        p.batch_size = len(processed.images)
        return

    @staticmethod
    def initialize(initial_payload):
        # get default batch size
        try:
            batch_size = initial_payload.batch_size
        except AttributeError:
            batch_size = 1

        try:
            Script.world.initialize(batch_size)
            logger.debug(f"World initialized!")
        except WorldAlreadyInitialized:
            Script.world.update_world(total_batch_size=batch_size)

    # p's type is
    # "modules.processing.StableDiffusionProcessingTxt2Img"
    # runs every time the generate button is hit
    def run(self, p, *args):
        current_thread().name = "distributed_main"
<<<<<<< HEAD

        if cmd_opts.distributed_remotes is None and cmd_opts.distributed_config is None:
            raise RuntimeError("Distributed - No remotes passed. (Try using `--distributed-remotes`?)")

=======
>>>>>>> 66695169
        Script.initialize(initial_payload=p)

        # strip scripts that aren't yet supported and warn user
        packed_script_args: List[dict] = []  # list of api formatted per-script argument objects
        # { "script_name": { "args": ["value1", "value2", ...] }
<<<<<<< HEAD
=======
        incompat_list = []
>>>>>>> 66695169
        for script in p.scripts.scripts:
            if script.alwayson is not True:
                continue
            title = script.title()

            # check for supported scripts
            if title == "ControlNet":
                # grab all controlnet units
                cn_units = []
                cn_args = p.script_args[script.args_from:script.args_to]
                for cn_arg in cn_args:
                    if type(cn_arg).__name__ == "UiControlNetUnit":
                        cn_units.append(cn_arg)
                logger.debug(f"Detected {len(cn_units)} controlnet unit(s)")

                # get api formatted controlnet
                packed_script_args.append(pack_control_net(cn_units))

                continue
            else:
                # other scripts to pack
<<<<<<< HEAD
                args_script_pack = {}
                args_script_pack[title] = {"args": []}
                for arg in p.script_args[script.args_from:script.args_to]:
                    args_script_pack[title]["args"].append(arg)
                packed_script_args.append(args_script_pack)
=======
                # args_script_pack = {}
                # args_script_pack[title] = {"args": []}
                # for arg in p.script_args[script.args_from:script.args_to]:
                #     args_script_pack[title]["args"].append(arg)
                # packed_script_args.append(args_script_pack)
>>>>>>> 66695169
                # https://github.com/pkuliyi2015/multidiffusion-upscaler-for-automatic1111/issues/12#issuecomment-1480382514
                if Script.runs_since_init < 1:
                    incompat_list.append(title)

        if Script.runs_since_init < 1 and len(incompat_list) >= 1:
            m = "Distributed doesn't yet support:"
            for i in range(0, len(incompat_list)):
                m += f" {incompat_list[i]}"
                if i < len(incompat_list) - 1:
                    m += ","
            logger.warning(m)

        # encapsulating the request object within a txt2imgreq object is deprecated and no longer works
        # see test/basic_features/txt2img_test.py for an example
        payload = copy.copy(p.__dict__)
        payload['batch_size'] = Script.world.default_batch_size()
        payload['scripts'] = None
        try:
            del payload['script_args']
        except KeyError:
            del payload['script_args_value']


        payload['alwayson_scripts'] = {}
        for packed in packed_script_args:
            payload['alwayson_scripts'].update(packed)

        # generate seed early for master so that we can calculate the successive seeds for each slave
        fix_seed(p)
        payload['seed'] = p.seed
        payload['subseed'] = p.subseed

        # TODO api for some reason returns 200 even if something failed to be set.
        #  for now we may have to make redundant GET requests to check if actually successful...
        #  https://github.com/AUTOMATIC1111/stable-diffusion-webui/issues/8146
        name = re.sub(r'\s?\[[^]]*]$', '', opts.data["sd_model_checkpoint"])
        vae = opts.data["sd_vae"]
        option_payload = {
            "sd_model_checkpoint": name,
            "sd_vae": vae
        }

        # start generating images assigned to remote machines
        sync = False  # should only really need to sync once per job
        Script.world.optimize_jobs(payload)  # optimize work assignment before dispatching
        started_jobs = []

        # check if anything even needs to be done
        if len(Script.world.jobs) == 1 and Script.world.jobs[0].worker.master:
            logger.debug(f"distributed doesn't have to do anything, returning control to webui")
            return

        for job in Script.world.jobs:
            payload_temp = copy.copy(payload)
            del payload_temp['scripts_value']
            payload_temp = copy.deepcopy(payload_temp)

            if job.worker.master:
                started_jobs.append(job)
            if job.batch_size < 1 or job.worker.master:
                continue

            prior_images = 0
            for j in started_jobs:
                prior_images += j.batch_size * p.n_iter

            payload_temp['batch_size'] = job.batch_size
            payload_temp['subseed'] += prior_images
            payload_temp['seed'] += prior_images if payload_temp['subseed_strength'] == 0 else 0
            logger.debug(
                f"'{job.worker.label}' job's given starting seed is "
                f"{payload_temp['seed']} with {prior_images} coming before it")

            if job.worker.loaded_model != name or job.worker.loaded_vae != vae:
                sync = True
                job.worker.loaded_model = name
                job.worker.loaded_vae = vae

            t = Thread(target=job.worker.request, args=(payload_temp, option_payload, sync,),
                       name=f"{job.worker.label}_request")

            t.start()
            Script.worker_threads.append(t)
            started_jobs.append(job)

        # if master batch size was changed again due to optimization change it to the updated value
        if not self.world.thin_client_mode:
            p.batch_size = Script.world.master_job().batch_size
        Script.master_start = time.time()

        # generate images assigned to local machine
        p.do_not_save_grid = True  # don't generate grid from master as we are doing this later.
        if Script.world.thin_client_mode:
            p.batch_size = 0
            processed = Processed(p=p, images_list=[])
            processed.all_prompts = []
            processed.all_seeds = []
            processed.all_subseeds = []
            processed.all_negative_prompts = []
            processed.infotexts = []
            processed.prompt = None
        else:
            processed = processing.process_images(p)

        Script.add_to_gallery(processed, p)
        Script.runs_since_init += 1
        return processed

    @staticmethod
    def signal_handler(sig, frame):
        logger.debug("handling interrupt signal")
        # do cleanup
        Script.world.save_config()

        if sig == signal.SIGINT:
            if callable(old_sigint_handler):
                old_sigint_handler(sig, frame)
        else:
            if callable(old_sigterm_handler):
                old_sigterm_handler(sig, frame)
            else:
                sys.exit(0)

    signal.signal(signal.SIGINT, signal_handler)
    signal.signal(signal.SIGTERM, signal_handler)<|MERGE_RESOLUTION|>--- conflicted
+++ resolved
@@ -51,14 +51,6 @@
     # build world
     world = World(initial_payload=None, verify_remotes=verify_remotes)
     # add workers to the world
-<<<<<<< HEAD
-    if cmd_opts.distributed_remotes is not None:
-        for worker in cmd_opts.distributed_remotes:
-            world.add_worker(uuid=worker[0], address=worker[1], port=worker[2])
-    # else read from config
-    if cmd_opts.distributed_remotes is None and cmd_opts.distributed_config is not None:
-        world.load_config(cmd_opts.distributed_config)
-=======
     world.load_config()
     if cmd_opts.distributed_remotes is not None and len(cmd_opts.distributed_remotes) > 0:
         logger.warning(f"--distributed-remotes is deprecated and may be removed in the future\n"
@@ -70,7 +62,6 @@
     # do an early check to see which workers are online
     logger.info("doing initial ping sweep to see which workers are reachable")
     world.ping_remotes(indiscriminate=True)
->>>>>>> 66695169
 
     def title(self):
         return "Distribute"
@@ -241,22 +232,12 @@
     # runs every time the generate button is hit
     def run(self, p, *args):
         current_thread().name = "distributed_main"
-<<<<<<< HEAD
-
-        if cmd_opts.distributed_remotes is None and cmd_opts.distributed_config is None:
-            raise RuntimeError("Distributed - No remotes passed. (Try using `--distributed-remotes`?)")
-
-=======
->>>>>>> 66695169
         Script.initialize(initial_payload=p)
 
         # strip scripts that aren't yet supported and warn user
         packed_script_args: List[dict] = []  # list of api formatted per-script argument objects
         # { "script_name": { "args": ["value1", "value2", ...] }
-<<<<<<< HEAD
-=======
         incompat_list = []
->>>>>>> 66695169
         for script in p.scripts.scripts:
             if script.alwayson is not True:
                 continue
@@ -278,19 +259,11 @@
                 continue
             else:
                 # other scripts to pack
-<<<<<<< HEAD
-                args_script_pack = {}
-                args_script_pack[title] = {"args": []}
-                for arg in p.script_args[script.args_from:script.args_to]:
-                    args_script_pack[title]["args"].append(arg)
-                packed_script_args.append(args_script_pack)
-=======
                 # args_script_pack = {}
                 # args_script_pack[title] = {"args": []}
                 # for arg in p.script_args[script.args_from:script.args_to]:
                 #     args_script_pack[title]["args"].append(arg)
                 # packed_script_args.append(args_script_pack)
->>>>>>> 66695169
                 # https://github.com/pkuliyi2015/multidiffusion-upscaler-for-automatic1111/issues/12#issuecomment-1480382514
                 if Script.runs_since_init < 1:
                     incompat_list.append(title)
