import os
from pathlib import Path
from inspect import getsourcefile
from os.path import abspath

def preload(parser):
	parser.add_argument(
		"--distributed-remotes",
		nargs="+",
		help="Enter n pairs of sockets",
		type=lambda t: t.split(":")
	)

	parser.add_argument(
		"--distributed-skip-verify-remotes",
		help="Disable verification of remote worker TLS certificates",
		action="store_true"
	)

	parser.add_argument(
		"--distributed-remotes-autosave",
		help="Enable auto-saving of remote worker generations",
		action="store_true"
	)

	parser.add_argument(
		"--distributed-debug",
		help="Enable debug information",
		action="store_true"
	)
<<<<<<< HEAD
	webui_root_path = Path(abspath(getsourcefile(lambda: 0))).parent.parent.parent
	config_path = webui_root_path.joinpath('distributed-config.json')
	# add config file
	parser.add_argument(
		"--distributed-config",
		help="config file to load / save, default: distributed-config.json",
=======
	extension_path = Path(abspath(getsourcefile(lambda: 0))).parent
	config_path = extension_path.joinpath('distributed-config.json')
	# add config file
	parser.add_argument(
		"--distributed-config",
		help="config file to load / save, default: $WEBUI_PATH/distributed-config.json",
>>>>>>> 66695169
		default=config_path
	)<|MERGE_RESOLUTION|>--- conflicted
+++ resolved
@@ -28,20 +28,11 @@
 		help="Enable debug information",
 		action="store_true"
 	)
-<<<<<<< HEAD
-	webui_root_path = Path(abspath(getsourcefile(lambda: 0))).parent.parent.parent
-	config_path = webui_root_path.joinpath('distributed-config.json')
-	# add config file
-	parser.add_argument(
-		"--distributed-config",
-		help="config file to load / save, default: distributed-config.json",
-=======
 	extension_path = Path(abspath(getsourcefile(lambda: 0))).parent
 	config_path = extension_path.joinpath('distributed-config.json')
 	# add config file
 	parser.add_argument(
 		"--distributed-config",
 		help="config file to load / save, default: $WEBUI_PATH/distributed-config.json",
->>>>>>> 66695169
 		default=config_path
 	)